--- conflicted
+++ resolved
@@ -28,11 +28,7 @@
 
   # Autoformat: python imports
   - repo: https://github.com/pycqa/isort
-<<<<<<< HEAD
-    rev: 5.11.5
-=======
     rev: 5.12.0
->>>>>>> 5e300784
     hooks:
       - id: isort
 
