--- conflicted
+++ resolved
@@ -4,10 +4,7 @@
 from .github import *
 from .bitbucket import *
 from .google import *
-<<<<<<< HEAD
 from .hydroshare import *
-=======
 from .cilogon import *
->>>>>>> a594d70d
 
 from ._version import __version__, version_info