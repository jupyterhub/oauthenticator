--- conflicted
+++ resolved
@@ -49,10 +49,11 @@
                 "a992b3d5-1966-4af4-abed-6ef021417be4",
                 "ceb90a42-030f-44f1-a0c7-825b572a3b07",
             ],
+            # different from 'groups' for tests
             "grp": [
-                "96000b2c-7333-4f6e-a2c3-e7608fa2d131",
-                "a992b3d5-1966-4af4-abed-6ef021417be4",
-                "ceb90a42-030f-44f1-a0c7-825b572a3b07",
+                "96000b2c-7333-4f6e-a2c3",
+                "a992b3d5-1966-4af4-abed",
+                "ceb90a42-030f-44f1-a0c7",
             ],
         },
         os.urandom(5),
@@ -64,55 +65,6 @@
     }
 
 
-<<<<<<< HEAD
-@pytest.fixture
-def azure_client(client):
-    setup_oauth_mock(
-        client,
-        host=['login.microsoftonline.com'],
-        access_token_path=re.compile('^/[^/]+/oauth2/token$'),
-        token_request_style='jwt',
-    )
-    return client
-
-
-@pytest.mark.parametrize(
-    'username_claim, user_groups_claim, manage_groups',
-    [
-        (None, None, False),
-        ('name', None, False),
-        ('oid', None, False),
-        ('preferred_username', None, False),
-        (None, None, True),
-        (None, "groups", True),
-        (None, "grp", True),
-    ],
-)
-async def test_azuread(username_claim, user_groups_claim, manage_groups, azure_client):
-    cfg = Config()
-    cfg.AzureAdOAuthenticator = Config(
-        {
-            "tenant_id": str(uuid.uuid1()),
-            "client_id": str(uuid.uuid1()),
-            "client_secret": str(uuid.uuid1()),
-            "manage_groups": manage_groups,
-        }
-    )
-
-    if username_claim:
-        cfg.AzureAdOAuthenticator.username_claim = username_claim
-    if user_groups_claim:
-        cfg.AzureAdOAuthenticator.user_groups_claim = user_groups_claim
-
-    authenticator = AzureAdOAuthenticator(config=cfg)
-
-    handler = azure_client.handler_for_user(
-        user_model(
-            tenant_id=authenticator.tenant_id,
-            client_id=authenticator.client_id,
-            name="somebody",
-        )
-=======
 @mark.parametrize(
     "test_variation_id,class_config,expect_allowed,expect_admin",
     [
@@ -162,6 +114,19 @@
             True,
             None,
         ),
+        # test user_groups_claim
+        (
+            "30",
+            {"allow_all": True, "user_groups_claim": "groups"},
+            True,
+            None,
+        ),
+        (
+            "31",
+            {"allow_all": True, "user_groups_claim": "grp"},
+            True,
+            None,
+        ),
     ],
 )
 async def test_azuread(
@@ -183,14 +148,16 @@
         tenant_id=authenticator.tenant_id,
         client_id=authenticator.client_id,
         name="user1",
->>>>>>> 280b9888
     )
     handler = azure_client.handler_for_user(handled_user_model)
     auth_model = await authenticator.get_authenticated_user(handler, None)
 
     if expect_allowed:
         assert auth_model
-        assert set(auth_model) == {"name", "admin", "auth_state"}
+        expected_keys = {"name", "admin", "auth_state"}
+        if authenticator.user_groups_claim:
+            expected_keys.add("groups")
+        assert set(auth_model) == expected_keys
         assert auth_model["admin"] == expect_admin
         auth_state = auth_model["auth_state"]
         assert json.dumps(auth_state)
@@ -198,34 +165,15 @@
         user_info = auth_state[authenticator.user_auth_state_key]
         assert user_info["aud"] == authenticator.client_id
         assert auth_model["name"] == user_info[authenticator.username_claim]
+        if authenticator.user_groups_claim:
+            groups = auth_model['groups']
+            assert groups == user_info[authenticator.user_groups_claim]
     else:
         assert auth_model == None
 
-<<<<<<< HEAD
-    user_info = await authenticator.authenticate(handler)
-    assert sorted(user_info) == ['auth_state', 'groups', 'name']
-    auth_state = user_info['auth_state']
-    assert 'access_token' in auth_state
-    assert 'user' in auth_state
-
-    auth_state_user_info = auth_state['user']
-    assert auth_state_user_info['aud'] == authenticator.client_id
-
-    username = user_info['name']
-    if username_claim:
-        assert username == auth_state_user_info[username_claim]
-    else:
-        # The default AzureADOAuthenticator `username_claim` is "name"
-        assert username == auth_state_user_info["name"]
-
-    if user_groups_claim:
-        groups = user_info['groups']
-        assert groups == auth_state_user_info[user_groups_claim]
-=======
 
 async def test_tenant_id_from_env():
     tenant_id = "some_random_id"
     with mock.patch.dict(os.environ, {"AAD_TENANT_ID": tenant_id}):
         aad = AzureAdOAuthenticator()
-        assert aad.tenant_id == tenant_id
->>>>>>> 280b9888
+        assert aad.tenant_id == tenant_id