"""
Custom Authenticator to use generic OAuth2 with JupyterHub
"""
import base64
import os
from urllib.parse import urlencode

from jupyterhub.auth import LocalAuthenticator
from tornado.httpclient import AsyncHTTPClient
from tornado.httpclient import HTTPRequest
from tornado.httputil import url_concat
from traitlets import Bool
from traitlets import default
from traitlets import Dict
from traitlets import List
from traitlets import Unicode
from traitlets import Union

from .oauth2 import OAuthenticator
from .traitlets import Callable


class GenericLoginHandler(OAuthLoginHandler):
    def authorize_redirect(self, *args, **kwargs):
        extra_params = kwargs.setdefault("extra_params", {})
        if self.authenticator.extra_params_allowed_runtime:
            if callable(self.authenticator.extra_params_allowed_runtime):
                extra_params_allowed = self.authenticator.extra_params_allowed_runtime()
            else:
                extra_params_allowed = self.authenticator.extra_params_allowed_runtime
            extra_params.update(
                {
                    k[len("extra_param_") :]: "&".join([x.decode("utf-8") for x in v])
                    for k, v in self.request.arguments.items()
                    if k.startswith("extra_param_")
                    and set([x.decode("utf-8") for x in v]).issubset(
                        extra_params_allowed.get(k[len("extra_param_") :], [])
                    )
                }
            )
        return super().authorize_redirect(*args, **kwargs)


class GenericOAuthenticator(OAuthenticator):
    login_service = Unicode("OAuth 2.0", config=True)

    extra_params = Dict(help="Extra parameters for first POST request").tag(config=True)

<<<<<<< HEAD
    extra_params_allowed_runtime = Union(
        [Dict(), Callable()],
        config=True,
        help="""Allowed extra GET params to send along with the initial OAuth request
        to the OAuth provider.
        Usage: GET to localhost:8000/hub/oauth_login?extra_param_<key>=<value>
        This argument defines the allowed keys and values.
        Example:
        ```
        {
            "key": ["value1", "value2"],
        }
        ```
        All accepted extra params will be forwarded without the `extra_param_` prefix.
        """,
    )

=======
    claim_groups_key = Union(
        [Unicode(os.environ.get('OAUTH2_GROUPS_KEY', 'groups')), Callable()],
        config=True,
        help="""
        Userdata groups claim key from returned json for USERDATA_URL.

        Can be a string key name or a callable that accepts the returned
        json (as a dict) and returns the groups list. The callable is useful
        e.g. for extracting the groups from a nested object in the response.
        """,
    )

    allowed_groups = List(
        Unicode(),
        config=True,
        help="Automatically allow members of selected groups",
    )

    admin_groups = List(
        Unicode(),
        config=True,
        help="Groups whose members should have Jupyterhub admin privileges",
    )

>>>>>>> 878cec5f
    username_key = Union(
        [Unicode(os.environ.get('OAUTH2_USERNAME_KEY', 'username')), Callable()],
        config=True,
        help="""
        Userdata username key from returned json for USERDATA_URL.

        Can be a string key name or a callable that accepts the returned
        json (as a dict) and returns the username.  The callable is useful
        e.g. for extracting the username from a nested object in the
        response.
        """,
    )

    userdata_params = Dict(
        help="Userdata params to get user data login information"
    ).tag(config=True)

    userdata_token_method = Unicode(
        os.environ.get('OAUTH2_USERDATA_REQUEST_TYPE', 'header'),
        config=True,
        help="Method for sending access token in userdata request. Supported methods: header, url. Default: header",
    )

    tls_verify = Bool(
        os.environ.get('OAUTH2_TLS_VERIFY', 'True').lower() in {'true', '1'},
        config=True,
        help="Disable TLS verification on http request",
    )

    basic_auth = Bool(
        os.environ.get('OAUTH2_BASIC_AUTH', 'True').lower() in {'true', '1'},
        config=True,
        help="Disable basic authentication for access token request",
    )

    @default("http_client")
    def _default_http_client(self):
        return AsyncHTTPClient(
            force_instance=True, defaults=dict(validate_cert=self.tls_verify)
        )

    def _get_headers(self):
        headers = {"Accept": "application/json", "User-Agent": "JupyterHub"}

        if self.basic_auth:
            b64key = base64.b64encode(
                bytes("{}:{}".format(self.client_id, self.client_secret), "utf8")
            )
            headers.update({"Authorization": "Basic {}".format(b64key.decode("utf8"))})
        return headers

    def _get_token(self, headers, params):
        if self.token_url:
            url = self.token_url
        else:
            raise ValueError("Please set the $OAUTH2_TOKEN_URL environment variable")

        req = HTTPRequest(
            url,
            method="POST",
            headers=headers,
            body=urlencode(params),
        )
        return self.fetch(req, "fetching access token")

    def _get_user_data(self, token_response):
        access_token = token_response['access_token']
        token_type = token_response['token_type']

        # Determine who the logged in user is
        headers = {
            "Accept": "application/json",
            "User-Agent": "JupyterHub",
            "Authorization": "{} {}".format(token_type, access_token),
        }
        if self.userdata_url:
            url = url_concat(self.userdata_url, self.userdata_params)
        else:
            raise ValueError("Please set the OAUTH2_USERDATA_URL environment variable")

        if self.userdata_token_method == "url":
            url = url_concat(self.userdata_url, dict(access_token=access_token))

        req = HTTPRequest(url, headers=headers)
        return self.fetch(req, "fetching user data")

    @staticmethod
    def _create_auth_state(token_response, user_data_response):
        access_token = token_response['access_token']
        refresh_token = token_response.get('refresh_token', None)
        scope = token_response.get('scope', '')
        if isinstance(scope, str):
            scope = scope.split(' ')

        return {
            'access_token': access_token,
            'refresh_token': refresh_token,
            'oauth_user': user_data_response,
            'scope': scope,
        }

    @staticmethod
    def check_user_in_groups(member_groups, allowed_groups):
        return bool(set(member_groups) & set(allowed_groups))

    async def authenticate(self, handler, data=None):
        code = handler.get_argument("code")

        params = dict(
            redirect_uri=self.get_callback_url(handler),
            code=code,
            grant_type='authorization_code',
        )
        params.update(self.extra_params)

        headers = self._get_headers()

        token_resp_json = await self._get_token(headers, params)

        user_data_resp_json = await self._get_user_data(token_resp_json)

        if callable(self.username_key):
            name = self.username_key(user_data_resp_json)
        else:
            name = user_data_resp_json.get(self.username_key)
            if not name:
                self.log.error(
                    "OAuth user contains no key %s: %s",
                    self.username_key,
                    user_data_resp_json,
                )
                return

        user_info = {
            'name': name,
            'auth_state': self._create_auth_state(token_resp_json, user_data_resp_json),
        }

        if self.allowed_groups:
            self.log.info(
                'Validating if user claim groups match any of {}'.format(
                    self.allowed_groups
                )
            )

            if callable(self.claim_groups_key):
                groups = self.claim_groups_key(user_data_resp_json)
            else:
                groups = user_data_resp_json.get(self.claim_groups_key)

            if not groups:
                self.log.error(
                    "No claim groups found for user! Something wrong with the `claim_groups_key` {}? {}".format(
                        self.claim_groups_key, user_data_resp_json
                    )
                )
                groups = []

            if self.check_user_in_groups(groups, self.allowed_groups):
                user_info['admin'] = self.check_user_in_groups(
                    groups, self.admin_groups
                )
            else:
                user_info = None

        return user_info


class LocalGenericOAuthenticator(LocalAuthenticator, GenericOAuthenticator):
    """A version that mixes in local system user creation"""

    pass<|MERGE_RESOLUTION|>--- conflicted
+++ resolved
@@ -46,7 +46,6 @@
 
     extra_params = Dict(help="Extra parameters for first POST request").tag(config=True)
 
-<<<<<<< HEAD
     extra_params_allowed_runtime = Union(
         [Dict(), Callable()],
         config=True,
@@ -64,7 +63,6 @@
         """,
     )
 
-=======
     claim_groups_key = Union(
         [Unicode(os.environ.get('OAUTH2_GROUPS_KEY', 'groups')), Callable()],
         config=True,
@@ -89,7 +87,6 @@
         help="Groups whose members should have Jupyterhub admin privileges",
     )
 
->>>>>>> 878cec5f
     username_key = Union(
         [Unicode(os.environ.get('OAUTH2_USERNAME_KEY', 'username')), Callable()],
         config=True,
