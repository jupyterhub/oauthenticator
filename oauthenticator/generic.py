--- conflicted
+++ resolved
@@ -83,71 +83,6 @@
             force_instance=True, defaults=dict(validate_cert=self.tls_verify)
         )
 
-<<<<<<< HEAD
-    def _get_headers(self):
-        headers = {"Accept": "application/json", "User-Agent": "JupyterHub"}
-
-        if self.basic_auth:
-            b64key = base64.b64encode(
-                bytes("{}:{}".format(self.client_id, self.client_secret), "utf8")
-            )
-            headers.update({"Authorization": "Basic {}".format(b64key.decode("utf8"))})
-        return headers
-
-    def _get_token(self, headers, params):
-        if self.token_url:
-            url = self.token_url
-        else:
-            raise ValueError("Please set the $OAUTH2_TOKEN_URL environment variable")
-
-        req = HTTPRequest(
-            url,
-            method="POST",
-            headers=headers,
-            body=urlencode(params),
-        )
-        return self.fetch(req, "fetching access token")
-
-    def _get_user_data(self, token_response):
-        access_token = token_response['access_token']
-        token_type = token_response['token_type']
-
-        # Determine who the logged in user is
-        headers = {
-            "Accept": "application/json",
-            "User-Agent": "JupyterHub",
-            "Authorization": "{} {}".format(token_type, access_token),
-        }
-        if self.userdata_url:
-            url = url_concat(self.userdata_url, self.userdata_params)
-        else:
-            raise ValueError("Please set the OAUTH2_USERDATA_URL environment variable")
-
-        if self.userdata_token_method == "url":
-            url = url_concat(self.userdata_url, dict(access_token=access_token))
-
-        req = HTTPRequest(url, headers=headers)
-        return self.fetch(req, "fetching user data")
-
-    @staticmethod
-    def _create_auth_state(token_response, user_data_response):
-        access_token = token_response['access_token']
-        refresh_token = token_response.get('refresh_token', None)
-        scope = token_response.get('scope', '')
-        id_token = token_response.get('id_token', None)
-        if isinstance(scope, str):
-            scope = scope.split(' ')
-
-        return {
-            'access_token': access_token,
-            'refresh_token': refresh_token,
-            'oauth_user': user_data_response,
-            'scope': scope,
-            'id_token': id_token,
-        }
-
-=======
->>>>>>> 79252e7f
     @staticmethod
     def check_user_in_groups(member_groups, allowed_groups):
         return bool(set(member_groups) & set(allowed_groups))
