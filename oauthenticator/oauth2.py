"""
Base classes for Custom Authenticator to use OAuth with JupyterHub

Most of the code c/o Kyle Kelley (@rgbkrk)
"""
import base64
import json
import os
import uuid
from urllib.parse import quote, urlparse, urlunparse

from jupyterhub.auth import Authenticator
from jupyterhub.handlers import BaseHandler, LogoutHandler
from jupyterhub.utils import url_path_join
from tornado import web
from tornado.auth import OAuth2Mixin
from tornado.httpclient import AsyncHTTPClient, HTTPClientError
from tornado.log import app_log
from traitlets import Any, Bool, Dict, List, Unicode, default


def guess_callback_uri(protocol, host, hub_server_url):
    return '{proto}://{host}{path}'.format(
        proto=protocol, host=host, path=url_path_join(hub_server_url, 'oauth_callback')
    )


STATE_COOKIE_NAME = 'oauthenticator-state'


def _serialize_state(state):
    """Serialize OAuth state to a base64 string after passing through JSON"""
    json_state = json.dumps(state)
    return base64.urlsafe_b64encode(json_state.encode('utf8')).decode('ascii')


def _deserialize_state(b64_state):
    """Deserialize OAuth state as serialized in _serialize_state"""
    if isinstance(b64_state, str):
        b64_state = b64_state.encode('ascii')
    try:
        json_state = base64.urlsafe_b64decode(b64_state).decode('utf8')
    except ValueError:
        app_log.error("Failed to b64-decode state: %r", b64_state)
        return {}
    try:
        return json.loads(json_state)
    except ValueError:
        app_log.error("Failed to json-decode state: %r", json_state)
        return {}


class OAuthLoginHandler(OAuth2Mixin, BaseHandler):
    """Base class for OAuth login handler

    Typically subclasses will need
    """

    # these URLs are part of the OAuth2Mixin API
    # get them from the Authenticator object
    @property
    def _OAUTH_AUTHORIZE_URL(self):
        return self.authenticator.authorize_url

    @property
    def _OAUTH_ACCESS_TOKEN_URL(self):
        return self.authenticator.token_url

    @property
    def _OAUTH_USERINFO_URL(self):
        return self.authenticator.userdata_url

    def set_state_cookie(self, state):
        self._set_cookie(STATE_COOKIE_NAME, state, expires_days=1, httponly=True)

    _state = None

    def get_state(self):
        next_url = original_next_url = self.get_argument('next', None)
        if next_url:
            # avoid browsers treating \ as /
            next_url = next_url.replace('\\', quote('\\'))
            # disallow hostname-having urls,
            # force absolute path redirect
            urlinfo = urlparse(next_url)
            next_url = urlinfo._replace(
                scheme='', netloc='', path='/' + urlinfo.path.lstrip('/')
            ).geturl()
            if next_url != original_next_url:
                self.log.warning(
                    "Ignoring next_url %r, using %r", original_next_url, next_url
                )
        if self._state is None:
            self._state = _serialize_state(
                {'state_id': uuid.uuid4().hex, 'next_url': next_url}
            )
        return self._state

    def get(self):
        redirect_uri = self.authenticator.get_callback_url(self)
        extra_params = self.authenticator.extra_authorize_params.copy()
        self.log.info('OAuth redirect: %r', redirect_uri)
        state = self.get_state()
        self.set_state_cookie(state)
        extra_params['state'] = state
        self.authorize_redirect(
            redirect_uri=redirect_uri,
            client_id=self.authenticator.client_id,
            scope=self.authenticator.scope,
            extra_params=extra_params,
            response_type='code',
        )


class OAuthCallbackHandler(BaseHandler):
    """Basic handler for OAuth callback. Calls authenticator to verify username."""

    _state_cookie = None

    def get_state_cookie(self):
        """Get OAuth state from cookies

        To be compared with the value in redirect URL
        """
        if self._state_cookie is None:
            self._state_cookie = (
                self.get_secure_cookie(STATE_COOKIE_NAME) or b''
            ).decode('utf8', 'replace')
            self.clear_cookie(STATE_COOKIE_NAME)
        return self._state_cookie

    def get_state_url(self):
        """Get OAuth state from URL parameters

        to be compared with the value in cookies
        """
        return self.get_argument("state")

    def check_state(self):
        """Verify OAuth state

        compare value in cookie with redirect url param
        """
        cookie_state = self.get_state_cookie()
        url_state = self.get_state_url()
        if not cookie_state:
            raise web.HTTPError(400, "OAuth state missing from cookies")
        if not url_state:
            raise web.HTTPError(400, "OAuth state missing from URL")
        if cookie_state != url_state:
            self.log.warning("OAuth state mismatch: %s != %s", cookie_state, url_state)
            raise web.HTTPError(400, "OAuth state mismatch")

    def check_error(self):
        """Check the OAuth code"""
        error = self.get_argument("error", False)
        if error:
            message = self.get_argument("error_description", error)
            raise web.HTTPError(400, "OAuth error: %s" % message)

    def check_code(self):
        """Check the OAuth code"""
        if not self.get_argument("code", False):
            raise web.HTTPError(400, "OAuth callback made without a code")

    def check_arguments(self):
        """Validate the arguments of the redirect

        Default:

        - check for oauth-standard error, error_description arguments
        - check that there's a code
        - check that state matches
        """
        self.check_error()
        self.check_code()
        self.check_state()

    def append_query_parameters(self, url, exclude=None):
        """JupyterHub 1.2 appends query parameters by default in get_next_url

        This is not appropriate for oauth callback handlers, where params are oauth state, code, etc.

        Override the method used to append parameters to next_url to not preserve any parameters
        """
        return url

    def get_next_url(self, user=None):
        """Get the redirect target from the state field"""
        state = self.get_state_url()
        if state:
            next_url = _deserialize_state(state).get('next_url')
            if next_url:
                return next_url
        # JupyterHub 0.8 adds default .get_next_url for a fallback
        if hasattr(BaseHandler, 'get_next_url'):
            return super().get_next_url(user)
        return url_path_join(self.hub.server.base_url, 'home')

    async def _login_user_pre_08(self):
        """login_user simplifies the login+cookie+auth_state process in JupyterHub 0.8

        _login_user_07 is for backward-compatibility with JupyterHub 0.7
        """
        user_info = await self.authenticator.get_authenticated_user(self, None)
        if user_info is None:
            return
        if isinstance(user_info, dict):
            username = user_info['name']
        else:
            username = user_info
        user = self.user_from_username(username)
        self.set_login_cookie(user)
        return user

    if not hasattr(BaseHandler, 'login_user'):
        # JupyterHub 0.7 doesn't have .login_user
        login_user = _login_user_pre_08

    async def get(self):
        self.check_arguments()
        user = await self.login_user()
        if user is None:
            raise web.HTTPError(403, self.authenticator.custom_403_message)

        self.redirect(self.get_next_url(user))


class OAuthLogoutHandler(LogoutHandler):
    async def handle_logout(self):
        self.clear_cookie(STATE_COOKIE_NAME)

    async def render_logout_page(self):
        if self.authenticator.logout_redirect_url:
            redirect_uri = await self.get_post_redirect_uri()
            self.redirect(redirect_uri)
            return

        return await super().render_logout_page()

    async def get_post_redirect_uri(self):
        redirect_uri = self.authenticator.logout_redirect_url
        user = list(self.users.values())
<<<<<<< HEAD
        if not user:
            return redirect_uri

        auth_state = await user[0].get_auth_state()
        if not auth_state['id_token']:
            return redirect_uri

        redirect_uri = f"{redirect_uri}?id_token_hint={auth_state['id_token']}"
        if not self.authenticator.post_logout_redirect_uri:
            return redirect_uri

        redirect_uri = f"{redirect_uri}&post_logout_redirect_uri=" \
                       f"{self.authenticator.post_logout_redirect_uri}"
=======
        if user:
            auth_state = await user[0].get_auth_state()
            if auth_state['id_token']:
                redirect_uri = f"{redirect_uri}?id_token_hint={auth_state['id_token']}"
                if self.authenticator.post_logout_redirect_uri:
                    redirect_uri = (
                        f"{redirect_uri}&post_logout_redirect_uri="
                        f"{self.authenticator.post_logout_redirect_uri}"
                    )
>>>>>>> 00354212
        return redirect_uri


class OAuthenticator(Authenticator):
    """Base class for OAuthenticators

    Subclasses must override:

    login_service (string identifying the service provider)
    authenticate (method takes one arg - the request handler handling the oauth callback)
    """

    login_handler = OAuthLoginHandler
    callback_handler = OAuthCallbackHandler
    logout_handler = OAuthLogoutHandler

    authorize_url = Unicode(
        config=True, help="""The authenticate url for initiating oauth"""
    )

    @default("authorize_url")
    def _authorize_url_default(self):
        return os.environ.get("OAUTH2_AUTHORIZE_URL", "")

    token_url = Unicode(
        config=True,
        help="""The url retrieving an access token at the completion of oauth""",
    )

    @default("token_url")
    def _token_url_default(self):
        return os.environ.get("OAUTH2_TOKEN_URL", "")

    userdata_url = Unicode(
        config=True,
        help="""The url for retrieving user data with a completed access token""",
    )

    @default("userdata_url")
    def _userdata_url_default(self):
        return os.environ.get("OAUTH2_USERDATA_URL", "")

    logout_redirect_url = Unicode(config=True, help="""URL for logging out of Auth0""")

    @default("logout_redirect_url")
    def _logout_redirect_url_default(self):
        return os.getenv("OAUTH_LOGOUT_REDIRECT_URL", "")

    post_logout_redirect_uri = Unicode(
        config=True, help="The URI where the client is redirected after logout"
    )

    @default("post_logout_redirect_uri")
    def _post_logout_redirect_uri(self):
        return os.getenv("OAUTH2_POST_LOGOUT_REDIRECT_URI", "")

    custom_403_message = Unicode(
        "Sorry, you are not currently authorized to use this hub. Please contact the hub administrator.",
        config=True,
        help="""The message to be shown when user was not allowed""",
    )

    scope = List(
        Unicode(),
        config=True,
        help="""The OAuth scopes to request.
        See the OAuth documentation of your OAuth provider for options.
        For GitHub in particular, you can see github_scopes.md in this repo.
        """,
    )

    extra_authorize_params = Dict(
        config=True,
        help="""Extra GET params to send along with the initial OAuth request
        to the OAuth provider.""",
    )

    login_service = 'override in subclass'
    oauth_callback_url = Unicode(
        os.getenv('OAUTH_CALLBACK_URL', ''),
        config=True,
        help="""Callback URL to use.
        Typically `https://{host}/hub/oauth_callback`""",
    )

    client_id_env = ''
    client_id = Unicode(config=True)

    def _client_id_default(self):
        if self.client_id_env:
            client_id = os.getenv(self.client_id_env, '')
            if client_id:
                return client_id
        return os.getenv('OAUTH_CLIENT_ID', '')

    client_secret_env = ''
    client_secret = Unicode(config=True)

    def _client_secret_default(self):
        if self.client_secret_env:
            client_secret = os.getenv(self.client_secret_env, '')
            if client_secret:
                return client_secret
        return os.getenv('OAUTH_CLIENT_SECRET', '')

    validate_server_cert_env = 'OAUTH_TLS_VERIFY'
    validate_server_cert = Bool(config=True)

    def _validate_server_cert_default(self):
        env_value = os.getenv(self.validate_server_cert_env, '')
        if env_value == '0':
            return False
        else:
            return True

    http_client = Any()

    @default("http_client")
    def _default_http_client(self):
        return AsyncHTTPClient()

    async def fetch(self, req, label="fetching", parse_json=True, **kwargs):
        """Wrapper for http requests

        logs error responses, parses successful JSON responses

        Args:
            req: tornado HTTPRequest
            label (str): label describing what is happening,
                used in log message when the request fails.
            **kwargs: remaining keyword args
                passed to underlying `client.fetch(req, **kwargs)`
        Returns:
            r: parsed JSON response
        """
        try:
            resp = await self.http_client.fetch(req, **kwargs)
        except HTTPClientError as e:
            if e.response:
                # Log failed response message for debugging purposes
                message = e.response.body.decode("utf8", "replace")
                try:
                    # guess json, reformat for readability
                    json_message = json.loads(message)
                except ValueError:
                    # not json
                    pass
                else:
                    # reformat json log message for readability
                    message = json.dumps(json_message, sort_keys=True, indent=1)
            else:
                # didn't get a response, e.g. connection error
                message = str(e)

            # log url without query params
            url = urlunparse(urlparse(req.url)._replace(query=""))
            app_log.error(f"Error {label} {e.code} {req.method} {url}: {message}")
            raise e
        else:
            if parse_json:
                if resp.body:
                    return json.loads(resp.body.decode('utf8', 'replace'))
                else:
                    # empty body is None
                    return None
            else:
                return resp

    def login_url(self, base_url):
        return url_path_join(base_url, 'oauth_login')

    def logout_url(self, base_url):
        return url_path_join(base_url, 'logout')

    def get_callback_url(self, handler=None):
        """Get my OAuth redirect URL

        Either from config or guess based on the current request.
        """
        if self.oauth_callback_url:
            return self.oauth_callback_url
        elif handler:
            return guess_callback_uri(
                handler.request.protocol,
                handler.request.host,
                handler.hub.server.base_url,
            )
        else:
            raise ValueError(
                "Specify callback oauth_callback_url or give me a handler to guess with"
            )

    def get_handlers(self, app):
        return [
            (r'/oauth_login', self.login_handler),
            (r'/oauth_callback', self.callback_handler),
            (r'/logout', self.logout_handler),
        ]

    async def authenticate(self, handler, data=None):
        raise NotImplementedError()

    _deprecated_oauth_aliases = {}

    def _deprecated_oauth_trait(self, change):
        """observer for deprecated traits"""
        old_attr = change.name
        try:
            new_attr, version, same = self._deprecated_oauth_aliases.get(old_attr)
        except ValueError:
            # if `same` flag wasn't passed, we assume the new and old trait have the same type
            new_attr, version = self._deprecated_oauth_aliases.get(old_attr)
            same = True

        new_value = getattr(self, new_attr)
        if new_value != change.new:
            # only warn if different
            # protects backward-compatible config from warnings
            # if they set the same value under both names
            message = "{cls}.{old} is deprecated in {cls} {version}, use {cls}.{new} instead".format(
                cls=self.__class__.__name__,
                old=old_attr,
                new=new_attr,
                version=version,
            )

            # set the value for the new attr only if they are the same type
            # otherwise raise an error because unexpected things can happen
            if same:
                self.log.warning(message)
                setattr(self, new_attr, change.new)
            else:
                self.log.error(message)
                raise ValueError(message)

    def __init__(self, **kwargs):
        # observe deprecated config names in oauthenticator
        if self._deprecated_oauth_aliases:
            self.observe(
                self._deprecated_oauth_trait, names=list(self._deprecated_oauth_aliases)
            )
        super().__init__(**kwargs)<|MERGE_RESOLUTION|>--- conflicted
+++ resolved
@@ -241,7 +241,6 @@
     async def get_post_redirect_uri(self):
         redirect_uri = self.authenticator.logout_redirect_url
         user = list(self.users.values())
-<<<<<<< HEAD
         if not user:
             return redirect_uri
 
@@ -255,17 +254,6 @@
 
         redirect_uri = f"{redirect_uri}&post_logout_redirect_uri=" \
                        f"{self.authenticator.post_logout_redirect_uri}"
-=======
-        if user:
-            auth_state = await user[0].get_auth_state()
-            if auth_state['id_token']:
-                redirect_uri = f"{redirect_uri}?id_token_hint={auth_state['id_token']}"
-                if self.authenticator.post_logout_redirect_uri:
-                    redirect_uri = (
-                        f"{redirect_uri}&post_logout_redirect_uri="
-                        f"{self.authenticator.post_logout_redirect_uri}"
-                    )
->>>>>>> 00354212
         return redirect_uri
 
 
