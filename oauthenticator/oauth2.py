"""
Base classes for use by OAuth2 based JupyterHub authenticator classes.

Founded based on work by Kyle Kelley (@rgbkrk)
"""

import base64
import hashlib
import json
import os
import secrets
import uuid
from functools import reduce
from inspect import isawaitable
from urllib.parse import quote, urlencode, urlparse, urlunparse

import jwt
from jupyterhub.auth import Authenticator
from jupyterhub.handlers import BaseHandler, LogoutHandler
from jupyterhub.utils import url_path_join
from tornado import web
from tornado.auth import OAuth2Mixin
from tornado.httpclient import AsyncHTTPClient, HTTPClientError, HTTPRequest
from tornado.httputil import url_concat
from tornado.log import app_log
from traitlets import (
    Any,
    Bool,
    Callable,
    Dict,
    List,
    Set,
    Unicode,
    Union,
    default,
    observe,
    validate,
)


def guess_callback_uri(protocol, host, hub_server_url):
    return f'{protocol}://{host}{url_path_join(hub_server_url, "oauth_callback")}'


STATE_COOKIE_NAME = "oauthenticator-state"


def _serialize_state(state):
    """Serialize OAuth state to a base64 string after passing through JSON"""
    json_state = json.dumps(state)
    return base64.urlsafe_b64encode(json_state.encode("utf8")).decode("ascii")


def _deserialize_state(b64_state):
    """Deserialize OAuth state as serialized in _serialize_state"""
    if isinstance(b64_state, str):
        b64_state = b64_state.encode("ascii")
    try:
        json_state = base64.urlsafe_b64decode(b64_state).decode("utf8")
    except ValueError:
        app_log.error(f"Failed to b64-decode state: {b64_state}")
        return {}
    try:
        return json.loads(json_state)
    except ValueError:
        app_log.error(f"Failed to json-decode state: {json_state}")
        return {}


class OAuthLoginHandler(OAuth2Mixin, BaseHandler):
    """Base class for OAuth login handler

    Typically subclasses will need
    """

    # these URLs are part of the OAuth2Mixin API
    # get them from the Authenticator object
    @property
    def _OAUTH_AUTHORIZE_URL(self):
        return self.authenticator.authorize_url

    @property
    def _OAUTH_ACCESS_TOKEN_URL(self):
        return self.authenticator.token_url

    @property
    def _OAUTH_USERINFO_URL(self):
        return self.authenticator.userdata_url

    def set_state_cookie(self, state_cookie_value):
        self._set_cookie(
            STATE_COOKIE_NAME, state_cookie_value, expires_days=1, httponly=True
        )

    def _generate_pkce_params(self):
        # https://datatracker.ietf.org/doc/html/rfc7636#section-4
        # It is recommended that the output of the random number generator creates
        # a 32-octet sequence which is base64url-encoded to produce a 43-octet URL
        # safe string to use as the code verifier.
        code_verifier = secrets.token_urlsafe(32)
        code_challenge = hashlib.sha256(code_verifier.encode("utf-8")).digest()
        code_challenge_base64 = (
            base64.urlsafe_b64encode(code_challenge).decode("utf-8").rstrip("=")
        )
        return code_verifier, code_challenge_base64

    def _generate_state_id(self):
        return uuid.uuid4().hex

    def _get_next_url(self):
        next_url = self.get_argument("next", None)
        if next_url:
            # avoid browsers treating \ as /
            next_url = next_url.replace("\\", quote("\\"))
            # disallow hostname-having urls,
            # force absolute path redirect
            urlinfo = urlparse(next_url)
            next_url = urlinfo._replace(
                scheme="", netloc="", path="/" + urlinfo.path.lstrip("/")
            ).geturl()
            return next_url

    def get(self):
        redirect_uri = self.authenticator.get_callback_url(self)
        token_params = self.authenticator.extra_authorize_params.copy()
        self.log.info(f"OAuth redirect: {redirect_uri}")

        state_id = self._generate_state_id()
        next_url = self._get_next_url()

        state = {"state_id": state_id, "next_url": next_url}

        if self.authenticator.enable_pkce:
            code_verifier, code_challenge = self._generate_pkce_params()
            state["code_verifier"] = code_verifier
            token_params["code_challenge"] = code_challenge
            token_params["code_challenge_method"] = "S256"

        cookie_state = _serialize_state(state)
        self.set_state_cookie(cookie_state)

        authorize_state = _serialize_state({"state_id": state_id})
        token_params["state"] = authorize_state

        self.authorize_redirect(
            redirect_uri=redirect_uri,
            client_id=self.authenticator.client_id,
            scope=self.authenticator.scope,
            extra_params=token_params,
            response_type="code",
        )


class OAuthCallbackHandler(BaseHandler):
    """Basic handler for OAuth callback. Calls authenticator to verify username."""

    _state_cookie = None

    def get_state_cookie(self):
        """Get OAuth state from cookies

        To be compared with the value in redirect URL
        """
        if self._state_cookie is None:
            self._state_cookie = (
                self.get_secure_cookie(STATE_COOKIE_NAME) or b""
            ).decode("utf8", "replace")
            self.clear_cookie(STATE_COOKIE_NAME)
        return self._state_cookie

    def get_state_url(self):
        """Get OAuth state from URL parameters

        to be compared with the value in cookies
        """
        return self.get_argument("state")

    def check_state(self):
        """Verify OAuth state

        compare value in cookie with redirect url param
        """
        cookie_state = self.get_state_cookie()
        url_state = self.get_state_url()
        if not cookie_state:
            raise web.HTTPError(400, "OAuth state missing from cookies")
        if not url_state:
            raise web.HTTPError(400, "OAuth state missing from URL")
        cookie_state_id = _deserialize_state(cookie_state).get('state_id')
        url_state_id = _deserialize_state(url_state).get('state_id')
        if cookie_state_id != url_state_id:
            self.log.warning(
                f"OAuth state mismatch: {cookie_state_id} != {url_state_id}"
            )
            raise web.HTTPError(400, "OAuth state mismatch")

    def check_error(self):
        """Check the OAuth code"""
        error = self.get_argument("error", False)
        if error:
            message = self.get_argument("error_description", error)
            raise web.HTTPError(400, f"OAuth error: {message}")

    def check_code(self):
        """Check the OAuth code"""
        if not self.get_argument("code", False):
            raise web.HTTPError(400, "OAuth callback made without a code")

    def check_arguments(self):
        """Validate the arguments of the redirect

        Default:

        - check for oauth-standard error, error_description arguments
        - check that there's a code
        - check that state matches
        """
        self.check_error()
        self.check_code()
        self.check_state()

    def append_query_parameters(self, url, exclude=None):
        """JupyterHub 1.2 appends query parameters by default in get_next_url

        This is not appropriate for oauth callback handlers, where params are oauth state, code, etc.

        Override the method used to append parameters to next_url to not preserve any parameters
        """
        return url

    def get_next_url(self, user=None):
        """Get the redirect target from the state field"""
        state = self.get_state_cookie()
        if state:
            next_url = _deserialize_state(state).get("next_url")
            if next_url:
                return next_url
        # JupyterHub 0.8 adds default .get_next_url for a fallback
        if hasattr(BaseHandler, "get_next_url"):
            return super().get_next_url(user)
        return url_path_join(self.hub.server.base_url, "home")

    async def get(self):
        self.check_arguments()
        user = await self.login_user()
        if user is None:
            raise web.HTTPError(403, self.authenticator.custom_403_message)

        self.redirect(self.get_next_url(user))


class OAuthLogoutHandler(LogoutHandler):
    async def handle_logout(self):
        self.clear_cookie(STATE_COOKIE_NAME)

    async def render_logout_page(self):
        if self.authenticator.logout_redirect_url:
            self.redirect(self.authenticator.logout_redirect_url)
            return

        return await super().render_logout_page()


class OAuthenticator(Authenticator):
    """
    Base class for OAuthenticators.

    Subclasses should, in an increasing level of customization:

    - Override the constant `user_auth_state_key`
    - Override various config's default values, such as
      `authorize_url`, `token_url`, `userdata_url`, and `login_service`.
    - Override various methods called by :meth:`authenticate`, which
      subclasses should not override.
    - Override handler classes such as `login_handler`, `callback_handler`, and
      `logout_handler`.
    """

    login_handler = OAuthLoginHandler
    callback_handler = OAuthCallbackHandler
    logout_handler = OAuthLogoutHandler

    # user_auth_state_key represents the name of the key in the `auth_state`
    # dictionary that user info will be saved
    user_auth_state_key = "oauth_user"

    login_service = Unicode(
        "OAuth 2.0",
        config=True,
        help="""
        Name of the login service or identity provider that this authenticator
        is using to authenticate users.

        This config influences the text on a button shown to unauthenticated
        users before they click it to login, assuming :attr:`auto_login` isn't
        configured True.

        The login button's text will be "Login with <login_service>".
        """,
    )

    allow_all = Bool(
        False,
        config=True,
        help="""
        Allow all authenticated users to login.

        Overrides all other `allow` configuration.

        .. versionadded:: 16.0
        """,
    )

    allow_existing_users = Bool(
        False,
        config=True,
        help="""
        Allow existing users to login.

        Enable this if you want to manage user access via the JupyterHub admin page (/hub/admin).

        With this enabled, all users present in the JupyterHub database are allowed to login.
        This has the effect of any user who has _previously_ been allowed to login
        via any means will continue to be allowed until the user is deleted via the /hub/admin page
        or REST API.

        .. warning::

           Before enabling this you should review the existing users in the
           JupyterHub admin panel at `/hub/admin`. You may find users existing
           there because they have previously been declared in config such as
           `allowed_users` or allowed to sign in.

        .. warning::

           When this is enabled and you wish to remove access for one or more
           users previously allowed, you must make sure that they
           are removed from the jupyterhub database. This can be tricky to do
           if you stop allowing a group of externally managed users for example.

        With this enabled, JupyterHub admin users can visit `/hub/admin` or use
        JupyterHub's REST API to add and remove users to manage who can login.

        .. versionadded:: 16.0

        .. versionchanged:: 16.0

           Before this config was available, the default behavior was to allow
           existing users if `allowed_users` was configured with one or more
           user.
        """,
    )

    allowed_groups = Set(
        Unicode(),
        config=True,
        help="""
        Allow members of selected JupyterHub groups to log in.

        Requires :attr:`manage_groups` to also be `True`.
        Typically also requires :attr:`auth_state_groups_key` to be configured to populate the JupyterHub groups.
        
        This option is *independent* of other configuration such as :attr:`.GitLabOAuthenticator.allowed_gitlab_groups`,
        which do not populate the *JupyterHub* groups,
        and do not require :attr:`manage_groups` to be True.
        
        .. versionadded:: 17
            Previously available only on :class:`.GenericOAuthenticator`
        """,
    )

    admin_groups = Set(
        Unicode(),
        config=True,
        help="""
        Allow members of selected groups to sign in and consider them as
        JupyterHub admins.

        If this is set and a user isn't part of one of these groups or listed in
        :attr:`admin_users`, a user signing in will have their admin status revoked.

        Requires :attr:`manage_groups` to also be `True`.

        .. versionadded:: 17
            Previously available only on :class:`.GenericOAuthenticator`
        """,
    )

    auth_state_groups_key = Union(
        [Unicode(), Callable()],
        config=True,
        help="""
        Determine groups this user belongs based on contents of auth_state.

        Can be a string key name (use periods for nested keys), or a callable
        that accepts the auth state (as a dict) and returns the groups list.
        Callables may be async.

        Requires :attr:`manage_groups` to also be `True`.

        .. versionadded:: 17.0
            Previously available as :attr:`.GenericOAuthenticator.claim_groups_key`
        """,
    )

    modify_auth_state_hook = Callable(
        config=True,
        default_value=None,
        allow_none=True,
        help="""
        Callable to modify `auth_state`

        Will be called with the Authenticator instance and the existing auth_state dictionary
        and must return the new auth_state dictionary::

            auth_state = [await] modify_auth_state_hook(authenticator, auth_state)

        This hook is called *before* populating group membership,
        so can be used to make additional requests to populate additional fields
        which may then be consumed by :attr:`auth_state_groups_key` to populate groups.

        This hook may be async.

        .. versionadded: 17.0
        """,
    )

    @observe("allowed_groups", "admin_groups", "auth_state_groups_key")
    def _requires_manage_groups(self, change):
        """
        Validate that group management keys are only set when manage_groups is also True
        """
        if change.new:
            if not self.manage_groups:
                raise ValueError(
                    f'{change.owner.__class__.__name__}.{change.name} requires {change.owner.__class__.__name__}.manage_groups to also be set'
                )

    authorize_url = Unicode(
        config=True,
        help="""
        The URL to where the user is to be redirected initially based on the
        OAuth2 protocol. The user will be redirected back with an
        `authorization grant code`_ after authenticating successfully with the
        identity provider.

        .. _authorization grant code: https://www.rfc-editor.org/rfc/rfc6749#section-1.3.1

        For more context, see the `Protocol Flow section
        <https://www.rfc-editor.org/rfc/rfc6749#section-1.2>`_ in the OAuth2
        standard document, specifically steps A-B.
        """,
    )

    @default("authorize_url")
    def _authorize_url_default(self):
        return os.environ.get("OAUTH2_AUTHORIZE_URL", "")

    token_url = Unicode(
        config=True,
        help="""
        The URL to where this authenticator makes a request to acquire an
        `access token`_ based on the authorization code received by the user
        returning from the :attr:`authorize_url`.

        .. _access token: https://www.rfc-editor.org/rfc/rfc6749#section-1.4

        For more context, see the `Protocol Flow section
        <https://www.rfc-editor.org/rfc/rfc6749#section-1.2>`_ in the OAuth2
        standard document, specifically steps C-D.
        """,
    )

    @default("token_url")
    def _token_url_default(self):
        return os.environ.get("OAUTH2_TOKEN_URL", "")

    userdata_from_id_token = Bool(
        False,
        config=True,
        help="""
        Extract user details from an id token received via a request to
        :attr:`token_url`, rather than making a follow-up request to the
        userinfo endpoint :attr:`userdata_url`.

        Should only be used if :attr:`token_url` uses HTTPS, to ensure
        token authenticity.

        For more context, see `Authentication using the Authorization
        Code Flow
        <https://openid.net/specs/openid-connect-core-1_0.html#CodeFlowAuth>`_
        in the OIDC Core standard document.
        """,
    )

    userdata_url = Unicode(
        config=True,
        help="""
        The URL to where this authenticator makes a request to acquire user
        details with an access token received via a request to the
        :attr:`token_url`.

        For more context, see the `Protocol Flow section
        <https://www.rfc-editor.org/rfc/rfc6749#section-1.2>`_ in the OAuth2
        standard document, specifically steps E-F.

        Incompatible with :attr:`userdata_from_id_token`.
        """,
    )

    @default("userdata_url")
    def _userdata_url_default(self):
        return os.environ.get("OAUTH2_USERDATA_URL", "")

    @validate("userdata_url")
    def _validate_userdata_url(self, proposal):
        if proposal.value and self.userdata_from_id_token:
            raise ValueError(
                "Cannot specify both authenticator.userdata_url and authenticator.userdata_from_id_token."
            )
        return proposal.value

    username_claim = Union(
        [Unicode(os.environ.get('OAUTH2_USERNAME_KEY', 'username')), Callable()],
        config=True,
        help="""
        When `userdata_url` returns a json response, the username will be taken
        from this key.

        Can be a string key name or a callable that accepts the returned
        userdata json (as a dict) and returns the username.  The callable is
        useful e.g. for extracting the username from a nested object in the
        response or doing other post processing.

        What keys are available will depend on the scopes requested and the
        authenticator used.
        """,
    )

    # Enable refresh_pre_spawn by default if self.enable_auth_state
    @default("refresh_pre_spawn")
    def _refresh_pre_spawn_default(self):
        if self.enable_auth_state:
            return True

        return False

    logout_redirect_url = Unicode(
        config=True,
        help="""
        When configured, users are not presented with the JupyterHub logout
        page, but instead redirected to this destination.
        """,
    )

    @default("logout_redirect_url")
    def _logout_redirect_url_default(self):
        return os.getenv("OAUTH_LOGOUT_REDIRECT_URL", "")

    # Originally a GenericOAuthenticator only trait
    userdata_params = Dict(
        config=True,
        help="""
        Userdata params to get user data login information.
        """,
    )

    # Originally a GenericOAuthenticator only trait
    userdata_token_method = Unicode(
        os.environ.get("OAUTH2_USERDATA_REQUEST_TYPE", "header"),
        config=True,
        help="""
        Method for sending access token in userdata request.

        Supported methods: header, url.
        """,
    )

    # Originally a GenericOAuthenticator only trait
    token_params = Dict(
        config=True,
        help="""
        Extra parameters for first POST request exchanging the OAuth code for an
        Access Token
        """,
    )

    custom_403_message = Unicode(
        "Sorry, you are not currently authorized to use this hub. Please contact the hub administrator.",
        config=True,
        help="""
        The message to be shown when user was not allowed
        """,
    )

    scope = List(
        Unicode(),
        config=True,
        help="""
        The OAuth scopes to request.

        See the OAuth documentation of your OAuth provider for options.
        """,
    )

    allowed_scopes = List(
        Unicode(),
        config=True,
        help="""
        Allow users who have been granted *all* these scopes to log in.

        We request all the scopes listed in the 'scope' config, but only a
        subset of these may be granted by the authorization server. This may
        happen if the user does not have permissions to access a requested
        scope, or has chosen to not give consent for a particular scope. If the
        scopes listed in this config are not granted, the user will not be
        allowed to log in.

        The granted scopes will be part of the access token (fetched from self.token_url).
        See https://datatracker.ietf.org/doc/html/rfc6749#section-3.3 for more
        information.

        See the OAuth documentation of your OAuth provider for various options.
        """,
    )

    @validate('allowed_scopes')
    def _allowed_scopes_validation(self, proposal):
        # allowed scopes must be a subset of requested scopes
        if set(proposal.value) - set(self.scope):
            raise ValueError(
                f"Allowed scopes must be a subset of requested scopes. {self.scope} is requested but {proposal.value} is allowed"
            )
        return proposal.value

    extra_authorize_params = Dict(
        config=True,
        help="""
        Extra GET params to send along with the initial OAuth request to the
        OAuth provider.
        """,
    )

    oauth_callback_url = Unicode(
        os.getenv("OAUTH_CALLBACK_URL", ""),
        config=True,
        help="""
        Callback URL to use.

        When registering an OAuth2 application with an identity provider, this
        is typically called the redirect url.

        Should very likely be set to `https://[your-domain]/hub/oauth_callback`.
        """,
    )

    # Originally a GenericOAuthenticator only trait
    basic_auth = Bool(
        os.environ.get("OAUTH2_BASIC_AUTH", "False").lower() in {"true", "1"},
        config=True,
        help="""
        Whether or to use HTTP Basic authentication instead of form based
        authentication in requests to :attr:`token_url`.

        When using HTTP Basic authentication, a HTTP header is set with the
        :attr:`client_id` and :attr:`client_secret` encoded in it.

        When using form based authentication, the `client_id` and
        `client_secret` is put in the HTTP POST request's body.

        .. versionchanged:: 16.0.0

           This configuration now toggles between HTTP Basic authentication and
           form based authentication when working against the `token_url`.

           Previously when this was configured True, both would be used contrary
           to a recommendation in `OAuth 2.0 documentation
           <https://www.rfc-editor.org/rfc/rfc6749#section-2.3.1>`_.

        .. versionchanged:: 16.0.2

           The default value for this configuration for GenericOAuthenticator
           changed from True to False.
        """,
    )

    enable_pkce = Bool(
        True,
        config=True,
        help="""
            Enable Proof Key for Code Exchange (PKCE) for the OAuth2 authorization code flow.
            For more information, see `RFC 7636 <https://datatracker.ietf.org/doc/html/rfc7636>`_.

            PKCE can be used even if the authorization server does not support it. According to
            `section 3.1 of RFC 6749 <https://www.rfc-editor.org/rfc/rfc6749#section-3.1>`_:

                The authorization server MUST ignore unrecognized request parameters.

            Additionally, `section 5 of RFC 7636 <https://datatracker.ietf.org/doc/html/rfc7636#section-5>`_ states:

                As the OAuth 2.0 [RFC6749] server responses are unchanged by this
                specification, client implementations of this specification do not
                need to know if the server has implemented this specification or not
                and SHOULD send the additional parameters as defined in Section 4 to
                all servers.

            Note that S256 is the only code challenge method supported. As per `section 4.2 of RFC 6749
            <https://www.rfc-editor.org/rfc/rfc6749#section-3.1>`_:

                If the client is capable of using "S256", it MUST use "S256", as
                "S256" is Mandatory To Implement (MTI) on the server.
            """,
    )

    client_id_env = ""
    client_id = Unicode(
        config=True,
        help="""
        The client id of the OAuth2 application registered with the identity
        provider.
        """,
    )

    def _client_id_default(self):
        if self.client_id_env:
            client_id = os.getenv(self.client_id_env, "")
            if client_id:
                return client_id
        return os.getenv("OAUTH_CLIENT_ID", "")

    client_secret_env = ""
    client_secret = Unicode(
        config=True,
        help="""
        The client secret of the OAuth2 application registered with the identity
        provider.
        """,
    )

    def _client_secret_default(self):
        if self.client_secret_env:
            client_secret = os.getenv(self.client_secret_env, "")
            if client_secret:
                return client_secret
        return os.getenv("OAUTH_CLIENT_SECRET", "")

    validate_server_cert_env = "OAUTH_TLS_VERIFY"
    validate_server_cert = Bool(
        config=True,
        help="""
        Determines if certificates are validated.

        Only set this to False if you feel confident it will not be a security
        concern.
        """,
    )

    def _validate_server_cert_default(self):
        env_value = os.getenv(self.validate_server_cert_env, "")
        if env_value == "0":
            return False
        else:
            return True

    http_request_kwargs = Dict(
        config=True,
        help="""
        Extra default kwargs passed to all HTTPRequests.

        .. code-block:: python

            # Example: send requests through a proxy
            c.OAuthenticator.http_request_kwargs = {
                "proxy_host": "proxy.example.com",
                "proxy_port": 8080,
            }

            # Example: validate against certain root certificates
            c.OAuthenticator.http_request_kwargs = {
                "ca_certs": "/path/to/a.crt",
            }

        See :external:py:class:`tornado.httpclient.HTTPRequest` for all kwargs
        options you can pass. Note that the HTTP client making these requests is
        :external:py:class:`tornado.httpclient.AsyncHTTPClient`.
        """,
    )

    http_client = Any()

    @default("http_client")
    def _default_http_client(self):
        return AsyncHTTPClient()

    async def fetch(self, req, label="fetching", parse_json=True, **kwargs):
        """Wrapper for http requests

        logs error responses, parses successful JSON responses

        Args:
            req: tornado HTTPRequest
            label (str): label describing what is happening,
                used in log message when the request fails.
            parse_json (bool): whether to parse the response as JSON
            **kwargs: remaining keyword args
                passed to underlying `client.fetch(req, **kwargs)`
        Returns:
            parsed JSON response if `parse_json=True`, else `tornado.HTTPResponse`
        """
        try:
            resp = await self.http_client.fetch(req, **kwargs)
        except HTTPClientError as e:
            if e.response:
                # Log failed response message for debugging purposes
                message = e.response.body.decode("utf8", "replace")
                try:
                    # guess json, reformat for readability
                    json_message = json.loads(message)
                except ValueError:
                    # not json
                    pass
                else:
                    # reformat json log message for readability
                    message = json.dumps(json_message, sort_keys=True, indent=1)
            else:
                # didn't get a response, e.g. connection error
                message = str(e)

            # log url without query params
            url = urlunparse(urlparse(req.url)._replace(query=""))
            app_log.error(f"Error {label} {e.code} {req.method} {url}: {message}")
            raise e
        else:
            if parse_json:
                if resp.body:
                    return json.loads(resp.body.decode("utf8", "replace"))
                else:
                    # empty body is None
                    return None
            else:
                return resp

    async def httpfetch(
        self, url, label="fetching", parse_json=True, raise_error=True, **kwargs
    ):
        """Wrapper for creating and fetching http requests

        Includes http_request_kwargs in request kwargs
        logs error responses, parses successful JSON responses

        Args:
            url (str): url to fetch
            label (str): label describing what is happening,
                used in log message when the request fails.
            parse_json (bool): whether to parse the response as JSON
            raise_error (bool): whether to raise an exception on HTTP errors
            **kwargs: remaining keyword args
                passed to underlying `tornado.HTTPRequest`, overrides
                `http_request_kwargs`
        Returns:
            parsed JSON response if `parse_json=True`, else `tornado.HTTPResponse`
        """
        request_kwargs = self.http_request_kwargs.copy()
        request_kwargs.update(kwargs)
        req = HTTPRequest(url, **request_kwargs)
        return await self.fetch(
            req, label=label, parse_json=parse_json, raise_error=raise_error
        )

    def add_user(self, user):
        """
        Overrides `Authenticator.add_user`, a hook called for all users in the
        database on startup and for each user being created.

        The purpose of the override is to implement the `allow_existing_users`
        config by adding users to the `allowed_users` set only if
        `allow_existing_users` is truthy. The overridden behavior is to do it if
        `allowed_users` is truthy.

        The implementation is adjusted from JupyterHub 4.0.1:
        https://github.com/jupyterhub/jupyterhub/blob/4.0.1/jupyterhub/auth.py#L625-L648
        """
        if not self.validate_username(user.name):
            raise ValueError("Invalid username: %s" % user.name)
        if not self.allow_all and self.allow_existing_users:
            self.allowed_users.add(user.name)

    def login_url(self, base_url):
        return url_path_join(base_url, "oauth_login")

    def logout_url(self, base_url):
        return url_path_join(base_url, "logout")

    def get_callback_url(self, handler=None):
        """Get my OAuth redirect URL

        Either from config or guess based on the current request.
        """
        if self.oauth_callback_url:
            return self.oauth_callback_url
        elif handler:
            return guess_callback_uri(
                handler.request.protocol,
                handler.request.host,
                handler.hub.server.base_url,
            )
        else:
            raise ValueError(
                "Specify callback oauth_callback_url or give me a handler to guess with"
            )

    def get_handlers(self, app):
        return [
            (r"/oauth_login", self.login_handler),
            (r"/oauth_callback", self.callback_handler),
            (r"/logout", self.logout_handler),
        ]

    def build_userdata_request_headers(self, access_token, token_type):
        """
        Builds and returns the headers to be used in the userdata request.

        Called by :meth:`.token_to_user`.
        """

        # token_type is case-insensitive, but the headers are case-sensitive
        if token_type.lower() == "bearer":
            auth_token_type = "Bearer"
        else:
            auth_token_type = token_type

        return {
            "Accept": "application/json",
            "User-Agent": "JupyterHub",
            "Authorization": f"{auth_token_type} {access_token}",
        }

    def build_token_info_request_headers(self):
        """
        Builds and returns the headers to be used in the access token request.

        Called by :meth:`.get_token_info`.

        The Content-Type header is specified by the OAuth 2.0 RFC in
        https://www.rfc-editor.org/rfc/rfc6749#section-4.1.3. utf-8 is also
        required according to https://www.rfc-editor.org/rfc/rfc6749#appendix-B,
        and that can be specified with a Content-Type directive according to
        https://developer.mozilla.org/en-US/docs/Web/HTTP/Headers/Content-Type#directives.
        """
        headers = {
            "Accept": "application/json",
            "Content-Type": "application/x-www-form-urlencoded; charset=utf-8",
            "User-Agent": "JupyterHub",
        }

        if self.basic_auth:
            b64key = base64.b64encode(
                bytes(f"{self.client_id}:{self.client_secret}", "utf8")
            )
            headers.update({"Authorization": f'Basic {b64key.decode("utf8")}'})
        return headers

    def user_info_to_username(self, user_info):
        """
        Gets the self.username_claim key's value from the user_info dictionary.

        Should be overridden by the authenticators for which the hub username cannot
        be extracted this way and needs extra processing.

        Args:
            user_info: the dictionary returned by the userdata request

        Returns:
            user_info["self.username_claim"] or raises an error if such value isn't found.

        Called by :meth:`.authenticate` and :meth:`.refresh_user`.
        """

        if callable(self.username_claim):
            username = self.username_claim(user_info)
        else:
            username = user_info.get(self.username_claim, None)
        if not username:
            message = (
                f"No {self.username_claim} found in {user_info}. Maybe the hub needs to be configured to request more scopes?",
            )
            self.log.error(message)
            raise ValueError(message)

        return username

<<<<<<< HEAD
=======
    # Originally a GoogleOAuthenticator only feature
    async def get_prev_refresh_token(self, handler, username):
        """
        Retrieves the `refresh_token` from previous encrypted auth state.
        Called by the :meth:`oauthenticator.OAuthenticator.authenticate`
        """
        user = handler.find_user(username)
        if not user:
            return None
        auth_state = await user.get_auth_state()
        if not auth_state:
            return None
        return auth_state.get("refresh_token", None)

>>>>>>> 90da9d7c
    def build_access_tokens_request_params(self, handler, data=None):
        """
        Builds the parameters that should be passed to the URL request
        that exchanges the OAuth code for the Access Token.

        Called by :meth:`.authenticate`.
        """
        code = handler.get_argument("code")
        if not code:
            raise web.HTTPError(400, "Authentication Cancelled.")

        params = {
            "code": code,
            "grant_type": "authorization_code",
            "redirect_uri": self.get_callback_url(handler),
            "data": data,
        }

        if self.enable_pkce:
            # https://datatracker.ietf.org/doc/html/rfc7636#section-4.5
            cookie_state = handler.get_state_cookie()
            if not cookie_state:
                raise web.HTTPError(400, "OAuth state missing from cookies")

            code_verifier = _deserialize_state(cookie_state).get("code_verifier")
            if not code_verifier:
                raise web.HTTPError(400, "Missing code_verifier")

            params.update([("code_verifier", code_verifier)])

        # the client_id and client_secret should not be included in the access token request params
        # when basic authentication is used
        # ref: https://www.rfc-editor.org/rfc/rfc6749#section-2.3.1
        if not self.basic_auth:
            params.update(
                [("client_id", self.client_id), ("client_secret", self.client_secret)]
            )

        params.update(self.token_params)

        return params

    def build_refresh_token_request_params(self, refresh_token):
        """
        Builds the parameters that should be passed to the URL request
        to renew the Access Token based on the Refresh Token

        Called by :meth:`.refresh_user`.
        """
        params = {
            "grant_type": "refresh_token",
            "refresh_token": refresh_token,
        }

        # the client_id and client_secret should not be included in the access token request params
        # when basic authentication is used
        # ref: https://www.rfc-editor.org/rfc/rfc6749#section-2.3.1
        if not self.basic_auth:
            params["client_id"] = self.client_id
            params["client_secret"] = self.client_secret

        return params

    async def get_token_info(self, handler, params):
        """
        Makes a "POST" request to `self.token_url`, with the parameters received as argument.

        Returns:
            the JSON response to the `token_url` the request as described in
            https://www.rfc-editor.org/rfc/rfc6749#section-5.1

        Called by :meth:`.authenticate` and :meth:`.refresh_user`.
        """

        token_info = await self.httpfetch(
            self.token_url,
            method="POST",
            headers=self.build_token_info_request_headers(),
            body=urlencode(params).encode("utf-8"),
            validate_cert=self.validate_server_cert,
        )

        if "error_description" in token_info:
            raise web.HTTPError(
                403,
                f'An access token was not returned: {token_info["error_description"]}',
            )
        elif "access_token" not in token_info:
            raise web.HTTPError(500, f"Bad response: {token_info}")

        return token_info

    async def token_to_user(self, token_info):
        """
        Determines who the logged-in user by sending a "GET" request to
        :attr:`.userdata_url` using the `access_token`.

        If :attr:`.userdata_from_id_token` is set then
        extracts the corresponding info from an `id_token` instead.

        Args:
            token_info: the dictionary returned by the token request (exchanging the OAuth code for an Access Token)

        Returns:
            the JSON response to the `userdata_url` request.

        Called by :meth:`.authenticate` and :meth:`.refresh_user`.
        """
        if self.userdata_from_id_token:
            # Use id token instead of exchanging access token with userinfo endpoint.
            id_token = token_info.get("id_token", None)
            if not id_token:
                raise web.HTTPError(
                    500,
                    f"An id token was not returned: {token_info}\nPlease configure authenticator.userdata_url",
                )
            try:
                # Here we parse the id token. Note that per OIDC spec (core v1.0 sect. 3.1.3.7.6) we can skip
                # signature validation as the hub has obtained the tokens from the id provider directly (using
                # https). Google suggests all token validation may be skipped assuming the provider is trusted.
                # https://openid.net/specs/openid-connect-core-1_0.html#IDTokenValidation
                # https://developers.google.com/identity/openid-connect/openid-connect#obtainuserinfo
                return jwt.decode(
                    id_token,
                    audience=self.client_id,
                    options=dict(
                        verify_signature=False, verify_aud=True, verify_exp=True
                    ),
                )
            except Exception as err:
                raise web.HTTPError(
                    500, f"Unable to decode id token: {id_token}\n{err}"
                )

        access_token = token_info["access_token"]
        token_type = token_info["token_type"]

        if not self.userdata_url:
            raise ValueError(
                "authenticator.userdata_url is missing. Please configure it."
            )

        url = url_concat(self.userdata_url, self.userdata_params)
        if self.userdata_token_method == "url":
            url = url_concat(url, dict(access_token=access_token))

        return await self.httpfetch(
            url,
            "Fetching user info...",
            method="GET",
            headers=self.build_userdata_request_headers(access_token, token_type),
            validate_cert=self.validate_server_cert,
        )

    def build_auth_state_dict(self, token_info, user_info):
        """
        Builds the `auth_state` dict that will be returned by a successful `authenticate` method call.
        May be async (requires oauthenticator >= 17.0).

        Args:
            token_info: the dictionary returned by the token request (exchanging the OAuth code for an Access Token)
            user_info: the dictionary returned by the userdata request

        Returns:
            auth_state: a dictionary of auth state that should be persisted with the following keys:
                - "access_token": the access_token
                - "refresh_token": the refresh_token, if available
                - "id_token": the id_token, if available
                - "scope": the scopes, if available
                - "token_response": the full token_info response
                - self.user_auth_state_key: the full user_info response

        Called by :meth:`.authenticate` and :meth:`.refresh_user`.

        .. versionchanged:: 17.0
            This method may be async.
        """

        # We know for sure the `access_token` key exists, otherwise we would have errored out already
        access_token = token_info["access_token"]

        refresh_token = token_info.get("refresh_token", None)
        id_token = token_info.get("id_token", None)
        scope = token_info.get("scope", "")

        if isinstance(scope, str):
            scope = scope.split(" ")

        return {
            "access_token": access_token,
            "refresh_token": refresh_token,
            "id_token": id_token,
            "scope": scope,
            # Save the full token response
            # These can be used for user provisioning in the Lab/Notebook environment.
            "token_response": token_info,
            # store the whole user model in auth_state too
            self.user_auth_state_key: user_info,
        }

    async def get_user_groups(self, auth_state: dict):
        """
        Returns a set of groups the user belongs to based on auth_state_groups_key
        and provided auth_state.

        Only called when :attr:`manage_groups` is True.

        - If auth_state_groups_key is a callable, it returns the list of groups directly.
          Callable may be async.
        - If auth_state_groups_key is a nested dictionary key like
          "permissions.groups", this function returns
          auth_state["permissions"]["groups"].

        .. versionchanged:: 17.0
            This method may be async.
            The base implementation is now async.
        """
        if callable(self.auth_state_groups_key):
            groups = self.auth_state_groups_key(auth_state)
            if isawaitable(groups):
                groups = await groups
            return set(groups)
        try:
            return set(
                reduce(dict.get, self.auth_state_groups_key.split("."), auth_state)
            )
        except TypeError:
            self.log.error(
                f"The auth_state_groups_key {self.auth_state_groups_key} does not exist in the auth_model. Available keys are: {auth_state.keys()}"
            )
            return set()

    async def update_auth_model(self, auth_model):
        """
        Updates and returns the `auth_model` dict.

        Should be overridden to collect information required for check_allowed.

        Args: auth_model - the auth model dictionary, containing:
            - `name`: the normalized username
            - `admin`: the admin status (True/False/None), where None means it
                should be unchanged.
            - `auth_state`: the auth state dictionary,
              returned by :meth:`.build_auth_state_dict`

        Called by :meth:`.authenticate` and :meth:`.refresh_user`.
        """
        # NOTE: this base implementation should _not_ be updated to do anything
        # subclasses should have full control without calling super()
        return auth_model

    async def _apply_managed_groups(self, auth_model):
        """Applies managed_groups logic

        Called after `update_auth_model` to populate the `groups` field.
        Only called if `manage_groups` is True.

        The public method for subclasses to override is `.get_user_groups`.
        """
        if self.manage_groups:
            auth_state = auth_model["auth_state"]
            user_groups = self.get_user_groups(auth_state)
            if isawaitable(user_groups):
                user_groups = await user_groups

            auth_model["groups"] = sorted(user_groups)

            if self.admin_groups:
                if not auth_model["admin"]:
                    # auth_model["admin"] being True means the user was in admin_users
                    # so their group membership should not affect their admin status
                    auth_model["admin"] = bool(user_groups & self.admin_groups)
        return auth_model

    async def _call_modify_auth_state_hook(self, auth_state):
        """Call the modify_auth_state_hook"""
        try:
            auth_state = self.modify_auth_state_hook(self, auth_state)
            if isawaitable(auth_state):
                auth_state = await auth_state
        except Exception as e:
            # let hook errors raise, nothing in auth should suppress errors
            self.log.error(f"Error in modify_auth_state_hook: {e}")
            raise
        return auth_state

    async def authenticate(self, handler, data=None, **kwargs):
        """
        A JupyterHub Authenticator's authenticate method's job is:

        - return None if the user isn't successfully authenticated
        - return a dictionary if authentication is successful with name, admin
          (optional), and auth_state (optional)

        Subclasses should not override this method.
        """
        # build the parameters to be used in the request exchanging the oauth code for the access token
        access_token_params = self.build_access_tokens_request_params(handler, data)
        token_info = await self.get_token_info(handler, access_token_params)
        # call the oauth endpoints
        return await self._token_to_auth_model(token_info)

    async def refresh_user(self, user, handler=None, **kwargs):
        """
        Refresh user authentication

        If auth_state is enabled, constructs a fresh user model
        (the same as `authenticate`)
        using the access_token in auth_state.
        If requests with the access token fail
        (e.g. because the token has expired)
        and a refresh token is found, attempts to exchange
        the refresh token for a new access token to store in auth_state.
        If the access token still fails after refresh,
        return False to require the user to login via oauth again.

        Set `Authenticator.auth_refresh_age = 0` to disable.

        Returns
        -------

        True:
          If auth info is up-to-date and needs no changes
          (always if `enable_auth_state` is False)
        False:
          If the user needs to login again
          (e.g. tokens in `auth_state` unavailable or expired)
        auth_model: dict
          The same dict as `authenticate`, updating any fields that should change.
          Can include things like group membership,
          but in OAuthenticator this mainly refreshes
          the token fields in `auth_state`.
        """
        if not self.enable_auth_state:
            # auth state not enabled, can't refresh
            return True
        auth_state = await user.get_auth_state()
        if not auth_state:
            self.log.info(
                f"No auth_state found for user {user.name} refresh, need full authentication",
            )
            return False

        token_info = auth_state.get("token_response")
        auth_model = None
        try:
            auth_model = await self._token_to_auth_model(token_info)
        except HTTPClientError as e:
            # assume any client error means an expired token
            # most likely 401 or 403 for well-behaved providers
            if 400 <= e.code < 500:
                self.log.info(
                    f"Error refreshing auth with current access_token for {user.name}: {e}. Will try to refresh, if possible."
                )
            else:
                raise
        refresh_token = auth_state.get("refresh_token", None)
        if refresh_token and not auth_model:
            self.log.info(f"Refreshing oauth access token for {user.name}")
            # access_token expired, try refreshing with refresh_token
            refresh_token_params = self.build_refresh_token_request_params(
                refresh_token
            )
            try:
                token_info = await self.get_token_info(handler, refresh_token_params)
            except Exception as e:
                self.log.info(
                    f"Error using refresh_token for {user.name}: {e}. Requiring fresh login."
                )
                return False
            else:
                self.log.debug(
                    f"Received fresh access_token for {user.name} via refresh_token"
                )
            # refresh_token may not be returned when refreshing a token
            # in which case, keep the current one
            if not token_info.get("refresh_token"):
                token_info["refresh_token"] = refresh_token
            try:
                auth_model = await self._token_to_auth_model(token_info)
            except Exception as e:
                # this means we were issued a fresh access token,
                # but it didn't work! Fail harder?
                self.log.error(
                    f"Error refreshing auth with fresh access_token for {user.name}: {e}. Requiring fresh login."
                )
                return False

        # return False if auth_model is None for "needs new login"
        return auth_model or False

    async def _token_to_auth_model(self, token_info):
        """
        Turn a token into the user's `auth_model` to be returned by :meth:`.authenticate`.

        Common logic shared by :meth:`.authenticate` and :meth:`.refresh_user`.
        """

        # use the access_token to get userdata info
        user_info = await self.token_to_user(token_info)
        # extract the username out of the user_info dict and normalize it
        username = self.user_info_to_username(user_info)
        username = self.normalize_username(username)

        auth_state = self.build_auth_state_dict(token_info, user_info)
        if isawaitable(auth_state):
            auth_state = await auth_state
        if self.modify_auth_state_hook is not None:
            auth_state = await self._call_modify_auth_state_hook(auth_state)
        # build the auth model to be read if authentication goes right
        auth_model = {
            "name": username,
            "admin": True if username in self.admin_users else None,
            "auth_state": auth_state,
        }

        # update the auth_model with info to later authorize the user in
        # check_allowed, such as admin status and group memberships
        auth_model = await self.update_auth_model(auth_model)
        if self.manage_groups:
            auth_model = await self._apply_managed_groups(auth_model)
        return auth_model

    async def check_allowed(self, username, auth_model):
        """
        Returns True for users allowed to be authorized

        If a user must be *disallowed*, raises a 403 exception.

        Overrides Authenticator.check_allowed that is called from
        `Authenticator.get_authenticated_user` after
        `OAuthenticator.authenticate` has been called, and therefore also after
        `update_auth_model` has been called.

        Subclasses with additional config to allow a user should override this
        method and return True when this method returns True or if a user is
        allowed via the additional config.
        """
        # A workaround for JupyterHub < 5.0 described in
        # https://github.com/jupyterhub/oauthenticator/issues/621
        if auth_model is None:
            return True

        # Allow users who have been granted specific scopes that grant them entry
        if self.allowed_scopes:
            granted_scopes = auth_model.get('auth_state', {}).get('scope', [])
            missing_scopes = set(self.allowed_scopes) - set(granted_scopes)
            if not missing_scopes:
                message = f"Granting access to user {username}, as they had {self.allowed_scopes}"
                self.log.info(message)
                return True

        if self.allow_all:
            return True

        # allow users with admin status set to True via admin_users config or
        # update_auth_model override
        if auth_model["admin"]:
            return True

        # allow users in allowed_users, note that allowed_users is appended
        # automatically with existing users if it was configured truthy
        if username in self.allowed_users:
            return True

        # allow users who are members of allowed_groups
        if self.manage_groups and self.allowed_groups and auth_model.get("groups"):
            if set(auth_model["groups"]) & self.allowed_groups:
                return True

        # users should be explicitly allowed via config, otherwise they aren't
        return False

    # _deprecated_oauth_aliases should be a dictionary with a format as:
    #
    # {
    #     "old_config": (
    #         "new_config",
    #         "16.0.0",      # version when it became deprecated
    #         False,         # if new config can be updated with a warning
    #     ),
    # }
    #
    _deprecated_oauth_aliases = {}

    def _deprecated_oauth_trait(self, change):
        """observer for deprecated traits"""
        old_attr = change.name
        try:
            new_attr, version, same = self._deprecated_oauth_aliases.get(old_attr)
        except ValueError:
            # if `same` flag wasn't passed, we assume the new and old trait have the same type
            new_attr, version = self._deprecated_oauth_aliases.get(old_attr)
            same = True

        new_value = getattr(self, new_attr)
        if new_value != change.new:
            # only warn if different
            # protects backward-compatible config from warnings
            # if they set the same value under both names
            message = "{cls}.{old} is deprecated in {cls} {version}, use {cls}.{new} instead".format(
                cls=self.__class__.__name__,
                old=old_attr,
                new=new_attr,
                version=version,
            )

            # set the value for the new attr only if they are the same type
            # otherwise raise an error because unexpected things can happen
            if same:
                self.log.warning(message)
                setattr(self, new_attr, change.new)
            else:
                self.log.error(message)
                raise ValueError(message)

    def __init__(self, **kwargs):
        # observe deprecated config names in oauthenticator
        if self._deprecated_oauth_aliases:
            self.observe(
                self._deprecated_oauth_trait, names=list(self._deprecated_oauth_aliases)
            )

        super().__init__(**kwargs)


# patch allowed_users help string to match our definition
# base Authenticator class help string gives the wrong impression
# when combined with other allow options
OAuthenticator.class_traits()[
    "allowed_users"
].help = """
Set of usernames that should be allowed to login.

If unspecified, grants no access. You must set at least one other `allow` configuration
if any users are to have permission to access the Hub.

Any usernames in `admin_users` will also be allowed to login.
"""<|MERGE_RESOLUTION|>--- conflicted
+++ resolved
@@ -989,23 +989,6 @@
 
         return username
 
-<<<<<<< HEAD
-=======
-    # Originally a GoogleOAuthenticator only feature
-    async def get_prev_refresh_token(self, handler, username):
-        """
-        Retrieves the `refresh_token` from previous encrypted auth state.
-        Called by the :meth:`oauthenticator.OAuthenticator.authenticate`
-        """
-        user = handler.find_user(username)
-        if not user:
-            return None
-        auth_state = await user.get_auth_state()
-        if not auth_state:
-            return None
-        return auth_state.get("refresh_token", None)
-
->>>>>>> 90da9d7c
     def build_access_tokens_request_params(self, handler, data=None):
         """
         Builds the parameters that should be passed to the URL request
